--- conflicted
+++ resolved
@@ -1,7 +1,3 @@
 idf_component_register(SRCS "kalman_10dof_imu.cpp"
                     INCLUDE_DIRS "include"
-<<<<<<< HEAD
-                    REQUIRES driver esp_mpu6050 esp_matrix esp_hmc5883l esp_bmp280)
-=======
-                    REQUIRES driver esp_mpu6050 esp_hmc5883l esp_bmp280 esp_tf-lc02 espressif__esp-dsp esp_timer)
->>>>>>> e63ae97f
+                    REQUIRES driver esp_mpu6050 esp_hmc5883l esp_bmp280 esp_tf-lc02 espressif__esp-dsp)